--- conflicted
+++ resolved
@@ -25,12 +25,17 @@
 using isce::core::Poly2d;
 using isce::core::LinAlg;
 
-<<<<<<< HEAD
 // Run geo2rdr with no offsets; internal creation of offset rasters
-=======
 /** @param[in] topoRaster outputs of topo -i.e, pixel-by-pixel x,y,h as bands
- * @param[in] outdir directory to write outputs to*/
->>>>>>> 0ea9454a
+  * @param[in] outdir directory to write outputs to
+  * @param[in] azshift Number of lines to shift by in azimuth
+  * @param[in] rgshift Number of pixels to shift by in range 
+  *
+  * This is the main geo2rdr driver. The pixel-by-pixel output filenames are fixed for now
+  * <ul>
+  * <li>azimuth.off - Azimuth offset to be applied to product to align with topoRaster
+  * <li>range.off - Range offset to be applied to product to align with topoRaster
+*/
 void isce::geometry::Geo2rdr::
 geo2rdr(isce::io::Raster & topoRaster,
         const std::string & outdir,
@@ -50,19 +55,13 @@
     geo2rdr(topoRaster, rgoffRaster, azoffRaster, azshift, rgshift);
 }
 
-<<<<<<< HEAD
-// Run geo2rdr with pre-created offset rasters
-=======
+// Run geo2rdr with externally created offset rasters
 /** @param[in] topoRaster outputs of topo - i.e, pixel-by-pixel x,y,h as bands
- * @param[in] outdir directory to write outputs to
- * @param[in] azshift Number of lines to shift by in azimuth
- * @param[in] rgshift Number of pixels to shift by in range
- *
- * This is the main geo2rdr driver. The pixel-by-pixel output filenames are fixed for now
- * <ul>
- * <li>azimuth.off - Azimuth offset to be applied to product to align with topoRaster
- * <li>range.off - Range offset to be applied to product to align with topoRaster */
->>>>>>> 0ea9454a
+  * @param[in] outdir directory to write outputs to
+  * @param[in] rgoffRaster range offset output
+  * @param[in] azoffRaster azimuth offset output 
+  * @param[in] azshift Number of lines to shift by in azimuth
+  * @param[in] rgshift Number of pixels to shift by in range */
 void isce::geometry::Geo2rdr::
 geo2rdr(isce::io::Raster & topoRaster,
         isce::io::Raster & rgoffRaster,
