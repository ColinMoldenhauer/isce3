#!/usr/bin/env python3
import copy
import journal
import os
import pathlib
import time

import h5py
import numpy as np
from osgeo import gdal

import isce3
from isce3.ionosphere.main_band_estimation import (MainSideBandIonosphereEstimation,
                                                   MainDiffMsBandIonosphereEstimation)
from isce3.ionosphere.split_band_estimation import SplitBandIonosphereEstimation
from isce3.ionosphere.ionosphere_filter import IonosphereFilter, write_array
from isce3.ionosphere.ionosphere_estimation import decimate_freq_a_array
from isce3.splitspectrum import splitspectrum

from nisar.products.readers import SLC
from nisar.workflows import (crossmul, dense_offsets, h5_prep,
                             filter_interferogram, resample_slc,
                             rubbersheet, unwrap)
from nisar.workflows.ionosphere_runconfig import InsarIonosphereRunConfig
from nisar.workflows.yaml_argparse import YamlArgparse


def write_disp_block_hdf5(
        hdf5_path,
        path,
        data,
        rows,
        block_row=0):
    """write block array to HDF5
    Parameters
    ----------
    hdf5_path : str
        output HDF5 file name
    path : str
        HDF5 path for dataset
    data : numpy.ndarray
        block data to be saved to HDF5
    rows : int
        number of rows of entire data
    block_row : int
        block start index
    """

    error_channel = journal.error('ionosphere.write_disp_block_hdf5')
    if not os.path.isfile(hdf5_path):
        err_str = f"{hdf5_path} not found"
        error_channel.log(err_str)
        raise FileNotFoundError(err_str)
    with h5py.File(hdf5_path, 'r+') as dst_h5:
        block_length, block_width = data.shape
        dst_h5[path].write_direct(data,
            dest_sel=np.s_[block_row : block_row + block_length,
                :block_width])

def decimate_freq_a_offset(iono_insar_cfg, original_dict):
    """Decimate range and azimuth offsets

    Parameters
    ----------
    iono_insar_cfg : dict
        dictionary of runconfigs
    original_dict: dict
        dictionary containing following parameters
        - scratch_path
        - reference_rslc_file_path
        - secondary_rslc_file_path
        - coregistered_slc_path
        - list_of_frequencies
        - output_runw
        - offsets_dir
    """

    # InSAR scratch path
    scratch_path = pathlib.Path(original_dict['scratch_path'])
    # ionosphere scratch path
    iono_dir_path = pathlib.Path(iono_insar_cfg['product_path_group'][
                'scratch_path'])
    # parameters
    blocksize = iono_insar_cfg['processing']['ionosphere_phase_correction'][
                'lines_per_block']
    freq_pols = iono_insar_cfg['processing']['input_subset'][
                'list_of_frequencies']
    runw_freq_a_str = original_dict['output_runw']
    runw_freq_b_str = iono_insar_cfg['product_path_group']['sas_output_file']
    offsets_dir = original_dict['offsets_dir']

    if iono_insar_cfg['processing']['fine_resample']['enabled']:
        resample_type = 'fine'
    else:
        resample_type = 'coarse'
    decimated_offset_dir = offsets_dir

    # Set up for decimation
    swath_path = f"/science/LSAR/RUNW/swaths"
    dest_freq_path = f"{swath_path}/frequencyA"
    dest_freq_path_b = f"{swath_path}/frequencyB"
    rslant_path_a = f"{dest_freq_path}/interferogram/slantRange"
    rslant_path_b = f"{dest_freq_path_b}/interferogram/slantRange"
    rspc_path_a = f"{dest_freq_path}/interferogram/slantRangeSpacing"
    rspc_path_b = f"{dest_freq_path_b}/interferogram/slantRangeSpacing"

    # Read slant range array from main and side bands
    with h5py.File(runw_freq_a_str, 'r',
        libver='latest', swmr=True) as src_main_h5, \
        h5py.File(runw_freq_b_str, 'r',
        libver='latest', swmr=True) as src_side_h5:

        # Read slant range block from HDF5
        main_slant = np.array(src_main_h5[rslant_path_a])
        side_slant = np.array(src_side_h5[rslant_path_b])
        spacing_main = np.array(src_main_h5[rspc_path_a])
        spacing_side = np.array(src_side_h5[rspc_path_b])

    resampling_scale_factor = float(int(np.round(spacing_side / spacing_main)))
    if resample_type == 'coarse':
        decimate_list = ['coarse']
    elif resample_type == 'fine':
        decimate_list = ['coarse', 'fine']

    for decimate_proc in decimate_list:
        if decimate_proc == 'coarse':
            coarse_offset_path = f'/geo2rdr/freqA'
            coarse_offset_b_path = f'/geo2rdr/freqB'

            offsets_path = f'{offsets_dir}/{coarse_offset_path}'
            offsets_b_path = f'{decimated_offset_dir}/{coarse_offset_b_path}'

            raster_ext = 'off'
        else:
            # We checked the existence of HH/VV offsets in resample_slc_runconfig.py
            # Select the first offsets available between HH and VV
            fine_offset_path = f'rubbersheet_offsets/freqA'
            fine_offset_b_path = f'rubbersheet_offsets/freqB'

            freq_offsets_path = f'{offsets_dir}/{fine_offset_path}'
            freq_offsets_b_path = f'{decimated_offset_dir}/{fine_offset_b_path}'

            if os.path.isdir(str(f'{freq_offsets_path}/HH')):
                offsets_path = f'{freq_offsets_path}/HH'
                offsets_b_path = f'{freq_offsets_b_path}/HH'
            else:
                offsets_path = f'{freq_offsets_path}/VV'
                offsets_b_path = f'{freq_offsets_b_path}/VV'
            raster_ext = 'off.vrt'

        rg_off_path = str(f'{offsets_path}/range.{raster_ext}')
        az_off_path = str(f'{offsets_path}/azimuth.{raster_ext}')

        rg_b_off_path = str(f'{offsets_b_path}/range.{raster_ext}')
        az_b_off_path = str(f'{offsets_b_path}/azimuth.{raster_ext}')

        # create new offset directory in ionosphere scratch
        os.makedirs(offsets_b_path, exist_ok=True)

        # open raster as GDAL datasets for decimation
        rg_off_obj = gdal.Open(rg_off_path)
        az_off_obj = gdal.Open(az_off_path)

        band = rg_off_obj.GetRasterBand(1)
        datatype = band.DataType 
        # get dimensions for block processing
        rows_main = rg_off_obj.RasterYSize
        cols_main = rg_off_obj.RasterXSize
        nblocks = int(np.ceil(rows_main / blocksize))

        for off_obj, b_off_path in zip([rg_off_obj, az_off_obj],
                                        [rg_b_off_path, az_b_off_path]):
            off_scale_factor = [resampling_scale_factor 
                                if 'range' in b_off_path else 1 ]

            for block in range(0, nblocks):
                row_start = block * blocksize
                if (row_start + blocksize > rows_main):
                    block_rows_data = rows_main - row_start
                else:
                    block_rows_data = blocksize

                offset_arr = off_obj.ReadAsArray(0, row_start,
                                                 cols_main,
                                                 block_rows_data)

                off_side = decimate_freq_a_array(
                                main_slant,
                                side_slant,
                                offset_arr) / off_scale_factor

                rows_output, cols_output = off_side.shape
                write_array(b_off_path,
                            off_side,
                            data_type=datatype,
                            block_row=row_start,
                            data_shape=[rows_main, cols_output],
                            file_type='ENVI')

def init_iono_attrs_datasets(iono_insar_cfg, input_runw, output_runw):
    """create ionosphere layers (frequency B) in output RUNW if not exists

    Parameters
    ----------
    iono_insar_cfg : dict
        dictionary of runconfigs
    input_runw : str
        file path of frequency B RUNW
    output_runw :str
        file path of frequency A RUNW
    """

    iono_args = iono_insar_cfg['processing']['ionosphere_phase_correction']
    iono_freq_pols = iono_args['list_of_frequencies']
    common_path = 'science/LSAR'

    swath_path = f"/{common_path}/RUNW/swaths"
    dest_freq_path = f"{swath_path}/frequencyA"

    with h5py.File(input_runw, 'r') as src_h5, \
        h5py.File(output_runw, 'a') as dst_h5:
        freq = 'B'
        pol_list = iono_freq_pols[freq]
        for pol in pol_list:
            dest_freq_path = f"{swath_path}/frequency{freq}"
            dest_pol_path = f"{dest_freq_path}/interferogram/{pol}"
            iono_path = f'{dest_pol_path}/ionospherePhaseScreen'
            iono_unct_path = f'{dest_pol_path}/ionospherePhaseScreenUncertainty'

            freq_path = f'{swath_path}/frequency{freq}'
            ifg_path = f'{swath_path}/frequency{freq}/interferogram'

            if ('frequencyB' in src_h5[swath_path]):

                if('frequencyB' not in dst_h5[swath_path]):
                    dst_h5[f'{swath_path}'].create_group(f'frequency{freq}')

                if 'listOfPolarizations' not in dst_h5[freq_path]:
                    h5_prep._add_polarization_list(dst_h5, 'RUNW', common_path, freq, pol)

                if 'interferogram' not in dst_h5[freq_path]:
                    dst_h5[freq_path].create_group('interferogram')

                if pol not in dst_h5[ifg_path]:
                    dst_h5[ifg_path].create_group(pol)

                if ('ionospherePhaseScreen' in src_h5[dest_pol_path]) and \
                    ('ionospherePhaseScreen' not in dst_h5[dest_pol_path]):
                    iono_shape = src_h5[iono_path].shape
                    grids_val = 'None'
                    descr = "Split spectrum ionosphere phase screen"
                    h5_prep._create_datasets(dst_h5[dest_pol_path],
                                    iono_shape, np.float32,
                                    'ionospherePhaseScreen',
                                    chunks=(128, 128),
                                    descr=descr, units="radians",
                                    grids=grids_val,
                                    long_name='ionosphere phase screen')
                    descr = "Uncertainty of split spectrum ionosphere phase screen"
                    h5_prep._create_datasets(dst_h5[dest_pol_path],
                                    iono_shape, np.float32,
                                    'ionospherePhaseScreenUncertainty',
                                    chunks=(128, 128),
                                    descr=descr, units="radians",
                                    grids=grids_val,
                                    long_name='ionosphere phase \
                                    screen uncertainty')


def insar_ionosphere_pair(original_cfg, runw_hdf5):
    """Run insar workflow for additional interferogram to be used for ionosphere
    estimation

    - For split_main_band, upper and lower sub-bands interferograms are created.
    - For main_side_band and main_diff_ms_band, frequency B interferograms are
      created.

    If interferograms to be used for ionosphere estimation do not exist,
    they are generated by modifying original_cfg.
    For example, the frequency A and B interferograms are requested in VV polarization
    while ionosphere is estimated in HH polarization, the addtional HH interferogram
    is created.

    Parameters
    ----------
    original_cfg : dict
        dictionary of runconfigs
    runw_hdf5: str
        File path to runw HDF5 product (i.e., RUNW)
    """

    # ionosphere runconfigs
    iono_args = original_cfg['processing']['ionosphere_phase_correction']
    scratch_path = original_cfg['product_path_group']['scratch_path']

    # pull parameters for ionosphere phase estimation
    iono_freq_pols = iono_args['list_of_frequencies']
    iono_method = iono_args['spectral_diversity']

    iono_path = os.path.join(scratch_path, 'ionosphere')
    split_slc_path = os.path.join(iono_path, 'split_spectrum')

    # Keep original_cfg before changing it
    partial_orig_cfg_dict = dict()
    partial_orig_cfg_dict['scratch_path'] = scratch_path
    partial_orig_cfg_dict['reference_rslc_file_path'] = \
        original_cfg['input_file_group']['reference_rslc_file_path']
    partial_orig_cfg_dict['secondary_rslc_file_path'] = \
        original_cfg['input_file_group']['secondary_rslc_file_path']
    partial_orig_cfg_dict['coregistered_slc_path'] = \
        original_cfg['processing']['crossmul']['coregistered_slc_path']
    partial_orig_cfg_dict['list_of_frequencies'] = \
        original_cfg['processing']['input_subset']['list_of_frequencies']
    partial_orig_cfg_dict['output_runw'] = runw_hdf5
    if original_cfg['processing']['fine_resample']['enabled']:
        resample_type = 'fine'
    else:
        resample_type = 'coarse'
    partial_orig_cfg_dict['offsets_dir'] = original_cfg['processing'][
        f'{resample_type}_resample']['offsets_dir']

    orig_scratch_path = scratch_path
    orig_freq_pols = copy.deepcopy(original_cfg['processing']['input_subset'][
                    'list_of_frequencies'])
<<<<<<< HEAD
    orig_product_type = original_cfg['primary_executable']['product_type']
=======
    if cfg['processing']['fine_resample']['enabled']:
        resample_type = 'fine'
    else:
        resample_type = 'coarse'
    orig_offsets_dir = cfg['processing'][
        f'{resample_type}_resample']['offsets_dir']
    orig_product_type = cfg['primary_executable']['product_type']
    iono_insar_cfg = cfg.copy()
>>>>>>> 8e73bb01

    iono_insar_cfg = original_cfg.copy()
    iono_insar_cfg['primary_executable'][
                'product_type'] = 'RUNW'

    if iono_method == 'split_main_band':
        # For split_main_band, two sub-band interferograms need to be
        # created
        for split_str in ['low', 'high']:

            # update reference sub-band path
            ref_h5_path = os.path.join(split_slc_path,
                f"ref_{split_str}_band_slc.h5")
            iono_insar_cfg['input_file_group'][
                'reference_rslc_file_path'] = ref_h5_path

            # update secondary sub-band path
            sec_h5_path = os.path.join(split_slc_path,
                f"sec_{split_str}_band_slc.h5")
            iono_insar_cfg['input_file_group'][
                'secondary_rslc_file_path'] = sec_h5_path

            # update output path
            new_scratch = pathlib.Path(orig_scratch_path,
                'ionosphere', split_str)
            iono_insar_cfg['product_path_group'][
                'scratch_path'] = new_scratch
            iono_insar_cfg['product_path_group'][
                'sas_output_file'] = f'{new_scratch}/RUNW.h5'
            iono_insar_cfg['processing']['dense_offsets'][
                'coregistered_slc_path'] = new_scratch
            iono_insar_cfg['processing']['crossmul'][
                'coregistered_slc_path'] = new_scratch

            # update frequency and polarizations for ionosphere
            if iono_freq_pols['A']:
                iono_insar_cfg['processing']['input_subset'][
                    'list_of_frequencies']['A'] = iono_freq_pols['A']
            if iono_freq_pols['B']:
                iono_insar_cfg['processing']['input_subset'][
                    'list_of_frequencies']['B'] = iono_freq_pols['B']
            else:
                # if cfg has key for frequency B, then delete it to avoid
                # unnecessary insar processing
                try:
                    del iono_insar_cfg['processing']['input_subset'][
                    'list_of_frequencies']['B']
                except:
                    pass

            # create directory for sub-band interferograms
            new_scratch.mkdir(parents=True, exist_ok=True)

            # run insar for sub-band SLCs
            _, out_paths = h5_prep.get_products_and_paths(iono_insar_cfg)
            out_paths['RUNW'] = f'{new_scratch}/RUNW.h5'

            run_insar_workflow(iono_insar_cfg,
                               partial_orig_cfg_dict,
                               out_paths)

    elif iono_method in ['main_side_band', 'main_diff_ms_band']:
        rerun_insar_pairs = 0
        for freq in iono_freq_pols.keys():
            iono_pol = iono_freq_pols[freq]
            try:
                orig_pol = orig_freq_pols[freq]
            except:
                orig_pol = []
            res_pol = [pol for pol in iono_pol if pol not in orig_pol]
            # update frequency and polarizations for ionosphere
            if res_pol:
                iono_insar_cfg['processing']['input_subset'][
                    'list_of_frequencies'][freq] = res_pol
                rerun_insar_pairs =+ 1
            else:
                del iono_insar_cfg['processing']['input_subset'][
                    'list_of_frequencies'][freq]

        if rerun_insar_pairs > 0 :
            # update paths
            new_scratch = pathlib.Path(iono_path, f'{iono_method}')
            iono_insar_cfg['product_path_group'][
                'scratch_path'] = new_scratch
            iono_insar_cfg['product_path_group'][
                'sas_output_file'] = f'{new_scratch}/RUNW.h5'
            iono_insar_cfg['processing']['dense_offsets'][
                'coregistered_slc_path'] = new_scratch
            iono_insar_cfg['processing']['crossmul'][
                'coregistered_slc_path'] = new_scratch
            iono_insar_cfg['processing']['fine_resample'][
                'offsets_dir'] = new_scratch
            iono_insar_cfg['processing']['coarse_resample'][
                'offsets_dir'] = new_scratch
            iono_insar_cfg['processing']['crossmul'][
                'flatten_path'] = new_scratch
            new_scratch.mkdir(parents=True, exist_ok=True)

            _, out_paths = h5_prep.get_products_and_paths(iono_insar_cfg)
            out_paths['RUNW'] = f'{new_scratch}/RUNW.h5'

            run_insar_workflow(iono_insar_cfg,
                               partial_orig_cfg_dict,
                               out_paths)

    # restore original paths
    original_cfg['input_file_group']['reference_rslc_file_path'] = \
        partial_orig_cfg_dict['reference_rslc_file_path']
    original_cfg['input_file_group']['secondary_rslc_file_path'] = \
        partial_orig_cfg_dict['secondary_rslc_file_path']
    original_cfg['product_path_group']['scratch_path'] = \
        partial_orig_cfg_dict['scratch_path']
    original_cfg['processing']['dense_offsets']['coregistered_slc_path'] = \
        partial_orig_cfg_dict['coregistered_slc_path']
    original_cfg['processing']['crossmul']['coregistered_slc_path'] = \
        partial_orig_cfg_dict['coregistered_slc_path']

    original_cfg['processing']['input_subset'][
            'list_of_frequencies'] = orig_freq_pols
    original_cfg['primary_executable'][
                'product_type'] = orig_product_type
    original_cfg['processing']['geo2rdr']['topo_path'] = orig_scratch_path


def run_insar_workflow(iono_insar_cfg, original_dict, out_paths):
    '''Run InSAR workflow for ionosphere estimation pair without
    rdr2geo and geo2rdr steps

    - For split_main_band, rdr2geo and geo2rdr computed from insar workflow
      are used.
    - For methods using side-band, offsets are decimated and used for frequency B
      interferogram generation.

    Parameters
    ---------
    iono_insar_cfg: dict
        InSAR workflow runconfig dictionary modified with ionosphere pairs 
        and ionosphere specific conditions
    original_dict: dict
        dictionary containing following parameters
        from original InSAR runconfig
        - scratch_path
        - reference_rslc_file_path
        - secondary_rslc_file_path
        - coregistered_slc_path
        - list_of_frequencies
        - output_runw
        - offsets_dir
    out_paths: dict
        output files (RIFG, RUNW)for out_paths
    '''

    # run insar for ionosphere pairs
    h5_prep.run(iono_insar_cfg)

    iono_freq_pol =  iono_insar_cfg['processing']['input_subset'][
                    'list_of_frequencies']
    # decimate offsets for frequency B and create ionosphere layers
    if 'B' in iono_freq_pol:
        decimate_freq_a_offset(iono_insar_cfg, original_dict)
        init_iono_attrs_datasets(iono_insar_cfg,
                          out_paths['RUNW'],
                          original_dict['output_runw'])

    if iono_insar_cfg['processing']['fine_resample']['enabled']:
        resample_slc.run(iono_insar_cfg, 'fine')
    else:
        resample_slc.run(iono_insar_cfg, 'coarse')

    if iono_insar_cfg['processing']['fine_resample']['enabled']:
        crossmul.run(iono_insar_cfg, out_paths['RIFG'], 'fine')
    else:
        crossmul.run(iono_insar_cfg, out_paths['RIFG'], 'coarse')

    if iono_insar_cfg['processing']['filter_interferogram']['filter_type'] != 'no_filter':
        filter_interferogram.run(iono_insar_cfg, out_paths['RIFG'])

    if 'RUNW' in out_paths:
        unwrap.run(iono_insar_cfg, out_paths['RIFG'], out_paths['RUNW'])


def run(cfg: dict, runw_hdf5: str):
    '''
    Run ionosphere phase correction workflow with parameters
    in cfg dictionary
    Parameters
    ---------
    cfg: dict
        Dictionary with user-defined options
    runw_hdf5: str
        File path to runw HDF5 product (i.e., RUNW)
    '''

    # Create error and info channels
    info_channel = journal.info("ionosphere_phase_correction.run")
    info_channel.log("starting insar_ionosphere_correction")

    # pull parameters from dictionary
    iono_args = cfg['processing']['ionosphere_phase_correction']
    scratch_path = cfg['product_path_group']['scratch_path']

    # pull parameters for ionosphere phase estimation
    iono_freq_pols = copy.deepcopy(iono_args['list_of_frequencies'])
    iono_method = iono_args['spectral_diversity']
    blocksize = iono_args['lines_per_block']
    filter_cfg = iono_args['dispersive_filter']

    # pull parameters for dispersive filter
    filter_bool =filter_cfg['enabled']
    mask_type = filter_cfg['filter_mask_type']
    filter_coh_thresh = filter_cfg['filter_coherence_threshold']
    kernel_range_size = filter_cfg['kernel_range']
    kernel_azimuth_size = filter_cfg['kernel_azimuth']
    kernel_sigma_range = filter_cfg['sigma_range']
    kernel_sigma_azimuth = filter_cfg['sigma_azimuth']
    filling_method = filter_cfg['filling_method']
    filter_iterations = filter_cfg['filter_iterations']
    median_filter_size = filter_cfg['median_filter_size']
    unwrap_correction_bool = filter_cfg['unwrap_correction']
    rg_looks = cfg['processing']['crossmul']['range_looks']
    az_looks = cfg['processing']['crossmul']['azimuth_looks']

    t_all = time.time()

    # set paths for ionosphere and split spectrum
    iono_path = os.path.join(scratch_path, 'ionosphere')
    split_slc_path = os.path.join(iono_path, 'split_spectrum')

    # Keep cfg before changing it
    orig_scratch_path = cfg['product_path_group']['scratch_path']
    orig_ref_str = cfg['input_file_group']['reference_rslc_file_path']
    orig_sec_str = cfg['input_file_group']['secondary_rslc_file_path']
    orig_freq_pols = copy.deepcopy(cfg['processing']['input_subset'][
                    'list_of_frequencies'])
    iono_insar_cfg = cfg.copy()

    # Run InSAR for sub-band SLCs (split-main-bands) or
    # for main and side bands for iono_freq_pols (main-side-bands)
    insar_ionosphere_pair(iono_insar_cfg, runw_hdf5)

    # Define methods to use subband or sideband
    iono_method_subbands = ['split_main_band']
    iono_method_sideband = ['main_side_band', 'main_diff_ms_band']

    # set frequency A RUNW path
    if runw_hdf5:
        runw_path_insar = runw_hdf5
    else:
        runw_path_insar = os.path.join(scratch_path, 'RUNW.h5')

    # Start ionosphere phase estimation
    # pull center frequency from frequency A, which is used for all method
    base_ref_slc_str = orig_ref_str
    base_ref_slc = SLC(hdf5file=base_ref_slc_str)
    ref_meta_data_a = splitspectrum.bandpass_meta_data.load_from_slc(
        slc_product=base_ref_slc,
        freq='A')
    f0 = ref_meta_data_a.center_freq

    if iono_method in iono_method_subbands:
        # pull center frequencies from sub-bands
        high_ref_slc_str = os.path.join(split_slc_path, f"ref_high_band_slc.h5")
        low_ref_slc_str = os.path.join(split_slc_path, f"ref_low_band_slc.h5")
        high_ref_slc = SLC(hdf5file=high_ref_slc_str)
        low_ref_slc = SLC(hdf5file=low_ref_slc_str)

        high_sub_meta_data = splitspectrum.bandpass_meta_data.load_from_slc(
            slc_product=high_ref_slc,
            freq='A')
        low_sub_meta_data = splitspectrum.bandpass_meta_data.load_from_slc(
            slc_product=low_ref_slc,
            freq='A')
        f0_low = low_sub_meta_data.center_freq
        f0_high = high_sub_meta_data.center_freq

        f1 = None

        IonosphereEstimationMethod = SplitBandIonosphereEstimation

    if iono_method in iono_method_sideband:
        # pull center frequency from frequency B
        ref_meta_data_b = splitspectrum.bandpass_meta_data.load_from_slc(
            slc_product=base_ref_slc,
            freq='B')
        f1 = ref_meta_data_b.center_freq

        # find polarizations which are not processed in InSAR workflow
        if 'A' in orig_freq_pols:
            residual_pol_a =  list(set(
                iono_freq_pols['A']) - set(orig_freq_pols['A']))
<<<<<<< HEAD
=======
        else:
            residual_pol_a = list(iono_freq_pols['A'])

        if 'B' in orig_freq_pols:
            residual_pol_b =  list(set(
                iono_freq_pols['B']) - set(orig_freq_pols['B']))
        else:
            residual_pol_b = list(iono_freq_pols['B'])
>>>>>>> 8e73bb01

        else:
            residual_pol_a = list(iono_freq_pols['A'])

        if 'B' in orig_freq_pols:
            residual_pol_b =  list(set(
                iono_freq_pols['B']) - set(orig_freq_pols['B']))
        else:
            residual_pol_b = list(iono_freq_pols['B'])
        f0_low = None
        f0_high = None

        if iono_method == "main_side_band":
            IonosphereEstimationMethod = MainSideBandIonosphereEstimation
        else:
            IonosphereEstimationMethod = MainDiffMsBandIonosphereEstimation

    # Create object for ionosphere esimation
    iono_phase_obj = IonosphereEstimationMethod(
        main_center_freq=f0,
        side_center_freq=f1,
        low_center_freq=f0_low,
        high_center_freq=f0_high)

    # Create object for ionosphere filter
    iono_filter_obj = IonosphereFilter(
        x_kernel=kernel_range_size,
        y_kernel=kernel_azimuth_size,
        sig_x=kernel_sigma_range,
        sig_y=kernel_sigma_azimuth,
        iteration=filter_iterations,
        filling_method=filling_method,
        outputdir=os.path.join(iono_path, iono_method))

    # pull parameters for polarizations
    pol_list_a = list(iono_freq_pols['A'])
    if iono_method in iono_method_sideband:
        pol_list_b = list(iono_freq_pols['B'])
    # Read Block and estimate dispersive and non-dispersive
    for pol_ind, pol_a in enumerate(pol_list_a):

        # Set paths for upwrapped interferogram, coherence,
        # connected components and slant range
        pol_comb_str = f"{pol_a}_{pol_a}"
        swath_path = f"/science/LSAR/RUNW/swaths"
        dest_freq_path = f"{swath_path}/frequencyA"
        dest_pol_path = f"{dest_freq_path}/interferogram/{pol_a}"
        output_pol_path = dest_pol_path

        runw_path_freq_a = f"{dest_pol_path}/unwrappedPhase"
        rcoh_path_freq_a = f"{dest_pol_path}/coherenceMagnitude"
        rcom_path_freq_a = f"{dest_pol_path}/connectedComponents"
        rslant_path_a = f"{dest_freq_path}/interferogram/"\
            "slantRange"
        # Set paths for frequency B
        if iono_method in iono_method_sideband:
            pol_b = pol_list_b[pol_ind]
            pol_comb_str = f"{pol_a}_{pol_b}"
            dest_freq_path_b = f"{swath_path}/frequencyB"
            dest_pol_path_b = f"{dest_freq_path_b}/interferogram/{pol_b}"
            output_pol_path = dest_pol_path_b
            runw_path_freq_b = f"{dest_pol_path_b}/unwrappedPhase"
            rcoh_path_freq_b = f"{dest_pol_path_b}/coherenceMagnitude"
            rcom_path_freq_b = f"{dest_pol_path_b}/connectedComponents"
            rslant_path_b = f"{dest_freq_path_b}/interferogram/"\
                "slantRange"

        if iono_method in iono_method_subbands:
            # set paths for high and low sub-bands
            sub_low_runw_str = os.path.join(iono_path, 'low', 'RUNW.h5')
            sub_high_runw_str = os.path.join(iono_path, 'high', 'RUNW.h5')

            target_array_str = f'HDF5:{sub_low_runw_str}:/{runw_path_freq_a}'
            target_slc_array = isce3.io.Raster(target_array_str)
            rows_main = target_slc_array.length
            cols_main = target_slc_array.width
            nblocks = int(np.ceil(rows_main / blocksize))
            rows_output = rows_main
            cols_output = cols_main
            # In method using only sub-bands, resampling is unnecessary.
            # thus, slant range info is not needed.
            main_slant = None
            side_slant = None

        if iono_method in iono_method_sideband:
            # set paths for HDF5 that have frequency A unwrapped phase
            if pol_a in residual_pol_a:
                runw_freq_a_str = os.path.join(
                    iono_path, iono_method, 'RUNW.h5')
            # If target polarization is in pre-existing HDF5,
            # then use it without additional InSAR workflow.
            else:
                runw_freq_a_str = runw_path_insar
            # set paths for HDF5 that have frequency B unwrapped phase
            if pol_b in residual_pol_b:
                runw_freq_b_str = os.path.join(iono_path,
                    iono_method, 'RUNW.h5')
            else:
                runw_freq_b_str = runw_path_insar

            main_raster_str = f'HDF5:{runw_freq_a_str}:/{runw_path_freq_a}'
            main_runw_raster = isce3.io.Raster(main_raster_str)
            rows_main = main_runw_raster.length
            cols_main = main_runw_raster.width
            nblocks = int(np.ceil(rows_main / blocksize))

            side_raster_str = f'HDF5:{runw_freq_b_str}:/{runw_path_freq_b}'
            side_runw_raster = isce3.io.Raster(side_raster_str)
            rows_side = side_runw_raster.length
            cols_side = side_runw_raster.width

            main_slant = np.empty([cols_main], dtype=float)
            side_slant = np.empty([cols_side], dtype=float)
            rows_output = rows_side
            cols_output = cols_side
            del main_runw_raster
            del side_runw_raster

            with h5py.File(runw_freq_a_str, 'r',
                libver='latest', swmr=True) as src_main_h5, \
                h5py.File(runw_freq_b_str, 'r',
                libver='latest', swmr=True) as src_side_h5:

                # Read slant range block from HDF5
                src_main_h5[rslant_path_a].read_direct(
                    main_slant, np.s_[:])
                src_side_h5[rslant_path_b].read_direct(
                    side_slant, np.s_[:])

        for block in range(0, nblocks):
            info_channel.log(f"Ionosphere Phase Estimation block: {block}")

            row_start = block * blocksize
            if (row_start + blocksize > rows_main):
                block_rows_data = rows_main - row_start
            else:
                block_rows_data = blocksize

            # initialize arrays by setting None
            sub_low_image = None
            sub_high_image = None
            main_image = None
            side_image = None

            sub_low_coh_image = None
            sub_high_coh_image = None
            main_coh_image = None
            side_coh_image = None

            sub_low_conn_image = None
            sub_high_conn_image = None
            main_conn_image = None
            side_conn_image = None

            if iono_method in iono_method_subbands:
                # Initialize array for block rasters
                sub_low_image = np.empty([block_rows_data, cols_main],
                    dtype=float)
                sub_high_image = np.empty([block_rows_data, cols_main],
                    dtype=float)
                sub_low_coh_image = np.empty([block_rows_data, cols_main],
                    dtype=float)
                sub_high_coh_image = np.empty([block_rows_data, cols_main],
                    dtype=float)

                if mask_type == "connected_components":
                    sub_low_conn_image = np.empty(
                        [block_rows_data, cols_main],
                        dtype=float)
                    sub_high_conn_image = np.empty(
                        [block_rows_data, cols_main],
                        dtype=float)

                with h5py.File(sub_low_runw_str, 'r',
                    libver='latest', swmr=True) as src_low_h5, \
                    h5py.File(sub_high_runw_str, 'r',
                    libver='latest', swmr=True) as src_high_h5:

                    # Read runw block for sub-bands
                    src_low_h5[runw_path_freq_a].read_direct(
                        sub_low_image,
                        np.s_[row_start : row_start + block_rows_data, :])
                    src_high_h5[runw_path_freq_a].read_direct(
                        sub_high_image,
                        np.s_[row_start : row_start + block_rows_data, :])
                    # Read coherence block for sub-bands
                    src_low_h5[rcoh_path_freq_a].read_direct(
                        sub_low_coh_image,
                        np.s_[row_start : row_start + block_rows_data, :])
                    src_high_h5[rcoh_path_freq_a].read_direct(
                        sub_high_coh_image,
                        np.s_[row_start : row_start + block_rows_data, :])

                    if mask_type == "connected_components":
                        # Read connected_components block for sub-bands
                        src_low_h5[rcom_path_freq_a].read_direct(
                            sub_low_conn_image,
                            np.s_[row_start : row_start + block_rows_data, :])
                        src_high_h5[rcom_path_freq_a].read_direct(
                            sub_high_conn_image,
                            np.s_[row_start : row_start + block_rows_data, :])

            if iono_method in iono_method_sideband:

                main_image = np.empty([block_rows_data, cols_main],
                    dtype=float)
                side_image = np.empty([block_rows_data, cols_side],
                    dtype=float)
                main_coh_image = np.empty([block_rows_data, cols_main],
                    dtype=float)
                side_coh_image = np.empty([block_rows_data, cols_side],
                    dtype=float)

                if mask_type == "connected_components":
                    main_conn_image = np.empty([block_rows_data, cols_main],
                        dtype=float)
                    side_conn_image = np.empty([block_rows_data, cols_side],
                        dtype=float)

                with h5py.File(runw_freq_a_str, 'r',
                    libver='latest', swmr=True) as src_main_h5, \
                    h5py.File(runw_freq_b_str, 'r',
                    libver='latest', swmr=True) as src_side_h5:

                    # Read runw block for main and side bands
                    src_main_h5[runw_path_freq_a].read_direct(
                        main_image,
                        np.s_[row_start : row_start + block_rows_data, :])
                    src_side_h5[runw_path_freq_b].read_direct(
                        side_image,
                        np.s_[row_start : row_start + block_rows_data, :])
                    # Read coherence block for main and side bands
                    src_main_h5[rcoh_path_freq_a].read_direct(
                        main_coh_image,
                        np.s_[row_start : row_start + block_rows_data, :])
                    src_side_h5[rcoh_path_freq_b].read_direct(
                        side_coh_image,
                        np.s_[row_start : row_start + block_rows_data, :])

                    if mask_type == "connected_components":
                        # Read connected components block for main and side bands
                        src_main_h5[rcom_path_freq_a].read_direct(
                            main_conn_image,
                            np.s_[row_start : row_start + block_rows_data, :])
                        src_side_h5[rcom_path_freq_b].read_direct(
                            side_conn_image,
                            np.s_[row_start : row_start + block_rows_data, :])

            # Estimate dispersive and non-dispersive phase
            dispersive, non_dispersive = iono_phase_obj.compute_disp_nondisp(
                phi_sub_low=sub_low_image,
                phi_sub_high=sub_high_image,
                phi_main=main_image,
                phi_side=side_image,
                slant_main=main_slant,
                slant_side=side_slant)

            # Write dispersive and non-dispersive phase into the
            # ENVI format files
            iono_method_path = pathlib.Path(iono_path, iono_method)
            iono_method_path.mkdir(parents=True, exist_ok=True)
            iono_pol_path = pathlib.Path(iono_method_path, pol_comb_str)
            iono_pol_path.mkdir(parents=True, exist_ok=True)

            out_disp_path = os.path.join(
                iono_path, iono_method, pol_comb_str, 'dispersive')
            out_nondisp_path = os.path.join(
                iono_path, iono_method, pol_comb_str, 'non_dispersive')

            write_array(out_disp_path,
                dispersive,
                data_type=gdal.GDT_Float32,
                block_row=row_start,
                data_shape=[rows_output, cols_output])
            write_array(out_nondisp_path,
                non_dispersive,
                data_type=gdal.GDT_Float32,
                block_row=row_start,
                data_shape=[rows_output, cols_output])

            # Calculating the theoretical standard deviation of the
            # estimation based on the coherence of the interferograms
            sig_phi_iono_path = os.path.join(
                iono_path, iono_method, pol_comb_str, 'dispersive.sig')
            sig_phi_nondisp_path = os.path.join(
                iono_path, iono_method, pol_comb_str, 'nondispersive.sig')

            number_looks = rg_looks * az_looks

            iono_std, nondisp_std = iono_phase_obj.estimate_iono_std(
                main_coh=main_coh_image,
                side_coh=side_coh_image,
                low_band_coh=sub_low_coh_image,
                high_band_coh=sub_high_coh_image,
                slant_main=main_slant,
                slant_side=side_slant,
                number_looks=number_looks)

            # Write sigma of dispersive phase into the
            # ENVI format files
            write_array(sig_phi_iono_path,
                iono_std,
                data_type=gdal.GDT_Float32,
                block_row=row_start,
                data_shape=[rows_output, cols_output])
            write_array(sig_phi_nondisp_path,
                nondisp_std,
                data_type=gdal.GDT_Float32,
                block_row=row_start,
                data_shape=[rows_output, cols_output])

            # If filtering is not required, then write ionosphere phase
            # at this point.
            if not filter_bool:
                iono_hdf5_path = f'{output_pol_path}/ionospherePhaseScreen'
                write_disp_block_hdf5(runw_path_insar,
                    iono_hdf5_path,
                    dispersive,
                    rows_output,
                    row_start)

                iono_sig_hdf5_path = \
                    f'{output_pol_path}/ionospherePhaseScreenUncertainty'
                write_disp_block_hdf5(runw_path_insar,
                    iono_sig_hdf5_path,
                    iono_std,
                    rows_output,
                    row_start)
            else:
                info_channel.log(f'{mask_type} is used for mask construction')
                if mask_type == "coherence":
                    mask_array = iono_phase_obj.get_coherence_mask_array(
                        main_array=main_coh_image,
                        side_array=side_coh_image,
                        low_band_array=sub_low_coh_image,
                        high_band_array=sub_high_coh_image,
                        slant_main=main_slant,
                        slant_side=side_slant,
                        threshold=filter_coh_thresh)

                elif mask_type == "connected_components":
                    mask_array = iono_phase_obj.get_conn_component_mask_array(
                        main_array=main_conn_image,
                        side_array=side_conn_image,
                        low_band_array=sub_low_conn_image,
                        high_band_array=sub_high_conn_image,
                        slant_main=main_slant,
                        slant_side=side_slant)

                elif mask_type == "median_filter":
                    mask_array = iono_phase_obj.get_mask_median_filter(
                        disp=dispersive,
                        looks=number_looks,
                        threshold=filter_coh_thresh,
                        median_filter_size=median_filter_size)
                mask_path = os.path.join(
                    iono_path, iono_method, pol_comb_str, 'mask_array')
                # Write sigma of dispersive phase into the
                # ENVI format files
                write_array(mask_path,
                    mask_array,
                    data_type=gdal.GDT_Float32,
                    block_row=row_start,
                    data_shape=[rows_output, cols_output])

        if filter_bool:
            # if unwrapping correction technique is not requested,
            # save output to hdf5 at this point
            if not unwrap_correction_bool:
                with h5py.File(runw_path_insar, 'a', libver='latest', swmr=True) as dst_h5:
                    iono_hdf5_path = dst_h5[f'{output_pol_path}/ionospherePhaseScreen']
                    iono_sig_hdf5_path = \
                        dst_h5[f'{output_pol_path}/ionospherePhaseScreenUncertainty']

                    # low pass filtering for dispersive phase
                    iono_filter_obj.low_pass_filter(
                        input_data=out_disp_path,
                        input_std_dev=sig_phi_iono_path,
                        mask_path=mask_path,
                        filtered_output=iono_hdf5_path,
                        filtered_std_dev=iono_sig_hdf5_path,
                        lines_per_block=blocksize)
            else:
                filt_disp_path = os.path.join(
                    iono_path, iono_method, pol_comb_str, 'filt_dispersive')
                filt_disp_sig_path = os.path.join(
                    iono_path, iono_method, pol_comb_str, 'filt_dispersive.sig')
                iono_filter_obj.low_pass_filter(
                    input_data=out_disp_path,
                    input_std_dev=sig_phi_iono_path,
                    mask_path=mask_path,
                    filtered_output=filt_disp_path,
                    filtered_std_dev=filt_disp_sig_path,
                    lines_per_block=blocksize)

                # low pass filtering for non-dispersive phase
                filt_nondisp_path = os.path.join(
                    iono_path, iono_method, pol_comb_str, 'filt_nondispersive')
                filt_nondisp_sig_path = os.path.join(
                    iono_path, iono_method, pol_comb_str, 'filt_nondispersive.sig')
                iono_filter_obj.low_pass_filter(
                    input_data=out_nondisp_path,
                    input_std_dev=sig_phi_nondisp_path,
                    mask_path=mask_path,
                    filtered_output=filt_nondisp_path,
                    filtered_std_dev=filt_nondisp_sig_path,
                    lines_per_block=blocksize)

                disp_tif = gdal.Open(filt_disp_path)
                nondisp_tif = gdal.Open(filt_nondisp_path)
                disp_width = disp_tif.RasterXSize
                disp_length = disp_tif.RasterYSize

                for block in range(0, nblocks):
                    row_start = block * blocksize
                    if (row_start + blocksize > rows_main):
                        block_rows_data = rows_main - row_start
                    else:
                        block_rows_data = blocksize

                    filt_disp = disp_tif.GetRasterBand(1).ReadAsArray(0,
                        row_start,
                        disp_width,
                        block_rows_data)

                    filt_nondisp = nondisp_tif.GetRasterBand(1).ReadAsArray(0,
                        row_start,
                        disp_width,
                        block_rows_data)

                    # initialize arrays by setting None
                    sub_low_image = None
                    sub_high_image = None
                    main_image = None
                    side_image = None

                    if iono_method in iono_method_subbands:
                        sub_low_image = np.empty([block_rows_data, cols_main],
                            dtype=float)
                        sub_high_image = np.empty([block_rows_data, cols_main],
                            dtype=float)

                        with h5py.File(sub_low_runw_str, 'r',
                            libver='latest', swmr=True) as src_low_h5, \
                            h5py.File(sub_high_runw_str, 'r',
                            libver='latest', swmr=True) as src_high_h5:

                            # Read runw block for sub-bands
                            src_low_h5[runw_path_freq_a].read_direct(
                                sub_low_image,
                                np.s_[row_start : row_start + block_rows_data, :])
                            src_high_h5[runw_path_freq_a].read_direct(
                                sub_high_image,
                                np.s_[row_start : row_start + block_rows_data, :])

                    if iono_method in iono_method_sideband:

                        main_image = np.empty([block_rows_data, cols_main],
                            dtype=float)
                        side_image = np.empty([block_rows_data, cols_side],
                            dtype=float)

                        with h5py.File(runw_freq_a_str, 'r',
                            libver='latest', swmr=True) as src_main_h5, \
                            h5py.File(runw_freq_b_str, 'r',
                            libver='latest', swmr=True) as src_side_h5:

                            # Read runw block for main and side bands
                            src_main_h5[runw_path_freq_a].read_direct(
                                main_image,
                                np.s_[row_start : row_start + block_rows_data, :])
                            src_side_h5[runw_path_freq_b].read_direct(
                                side_image,
                                np.s_[row_start : row_start + block_rows_data, :])

                    # Estimating phase unwrapping errors
                    com_unw_err, diff_unw_err = iono_phase_obj.compute_unwrapp_error(
                        disp_array=filt_disp,
                        nondisp_array=filt_nondisp,
                        main_runw=main_image,
                        side_runw=side_image,
                        slant_main=main_slant,
                        slant_side=side_slant,
                        low_sub_runw=sub_low_image,
                        high_sub_runw=sub_high_image)

                    dispersive_unwcor, non_dispersive_unwcor = \
                        iono_phase_obj.compute_disp_nondisp(
                        phi_sub_low=sub_low_image,
                        phi_sub_high=sub_high_image,
                        phi_main=main_image,
                        phi_side=side_image,
                        slant_main=main_slant,
                        slant_side=side_slant,
                        comm_unwcor_coef=com_unw_err,
                        diff_unwcor_coef=diff_unw_err)

                    out_disp_cor_path = os.path.join(
                        iono_path, iono_method, pol_comb_str, f'dispersive_cor')
                    out_nondisp_cor_path = os.path.join(
                        iono_path, iono_method, pol_comb_str, 'non_dispersive_cor')

                    write_array(out_disp_cor_path,
                        dispersive_unwcor,
                        data_type=gdal.GDT_Float32,
                        block_row=row_start,
                        data_shape=[rows_output, cols_output])

                    write_array(out_nondisp_cor_path,
                        non_dispersive_unwcor,
                        data_type=gdal.GDT_Float32,
                        block_row=row_start,
                        data_shape=[rows_output, cols_output])

                with h5py.File(runw_path_insar, 'a', libver='latest', swmr=True) as dst_h5:
                    iono_hdf5_path = dst_h5[f'{output_pol_path}/ionospherePhaseScreen']
                    iono_sig_hdf5_path = \
                        dst_h5[f'{output_pol_path}/ionospherePhaseScreenUncertainty']

                    iono_filter_obj.low_pass_filter(
                        input_data=out_disp_cor_path,
                        input_std_dev=sig_phi_iono_path,
                        mask_path=mask_path,
                        filtered_output=iono_hdf5_path,
                        filtered_std_dev=iono_sig_hdf5_path,
                        lines_per_block=blocksize)

    t_all_elapsed = time.time() - t_all
    info_channel.log(f"successfully ran Ionosphere in {t_all_elapsed:.3f} seconds")

if __name__ == "__main__":
    # parse CLI input
    yaml_parser = YamlArgparse()
    args = yaml_parser.parse()

    # convert CLI input to run configuration
    iono_runcfg = InsarIonosphereRunConfig(args)
    _, out_paths = h5_prep.get_products_and_paths(iono_runcfg.cfg)
    run(iono_runcfg.cfg, runw_hdf5=out_paths['RUNW'])<|MERGE_RESOLUTION|>--- conflicted
+++ resolved
@@ -322,18 +322,8 @@
     orig_scratch_path = scratch_path
     orig_freq_pols = copy.deepcopy(original_cfg['processing']['input_subset'][
                     'list_of_frequencies'])
-<<<<<<< HEAD
     orig_product_type = original_cfg['primary_executable']['product_type']
-=======
-    if cfg['processing']['fine_resample']['enabled']:
-        resample_type = 'fine'
-    else:
-        resample_type = 'coarse'
-    orig_offsets_dir = cfg['processing'][
-        f'{resample_type}_resample']['offsets_dir']
-    orig_product_type = cfg['primary_executable']['product_type']
-    iono_insar_cfg = cfg.copy()
->>>>>>> 8e73bb01
+
 
     iono_insar_cfg = original_cfg.copy()
     iono_insar_cfg['primary_executable'][
@@ -624,18 +614,6 @@
         if 'A' in orig_freq_pols:
             residual_pol_a =  list(set(
                 iono_freq_pols['A']) - set(orig_freq_pols['A']))
-<<<<<<< HEAD
-=======
-        else:
-            residual_pol_a = list(iono_freq_pols['A'])
-
-        if 'B' in orig_freq_pols:
-            residual_pol_b =  list(set(
-                iono_freq_pols['B']) - set(orig_freq_pols['B']))
-        else:
-            residual_pol_b = list(iono_freq_pols['B'])
->>>>>>> 8e73bb01
-
         else:
             residual_pol_a = list(iono_freq_pols['A'])
 
