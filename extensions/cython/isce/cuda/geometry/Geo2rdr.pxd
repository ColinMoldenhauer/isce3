#cython: language_level=3
#
# Author: Bryan Riel
# Copyright 2017-2018
#

from libcpp.string cimport string

# Cython declarations for isce::core objects
from Raster cimport Raster

# Cython declarations for isce::product objects
from Product cimport Product

# Interpolation methods
from Orbit cimport orbitInterpMethod

cdef extern from "isce/cuda/geometry/Geo2rdr.h" namespace "isce::cuda::geometry":

    # Geo2rdr class
    cdef cppclass Geo2rdr:

        # Constructor
        Geo2rdr(Product) except +

<<<<<<< HEAD
        # Run geo2rdr with no constant offsets and internally created offset rasters
=======
        # Set options
        void threshold(double)
        void numiter(int);
        void orbitMethod(orbitInterpMethod)

        # Run geo2rdr - main entrypoint
>>>>>>> 27efa919
        void geo2rdr(Raster &, const string &, double, double)

        # Run geo2rdr with offsets and externally created offset rasters
        void geo2rdr(Raster &, Raster &, Raster &, double, double)

# end of file<|MERGE_RESOLUTION|>--- conflicted
+++ resolved
@@ -23,16 +23,12 @@
         # Constructor
         Geo2rdr(Product) except +
 
-<<<<<<< HEAD
-        # Run geo2rdr with no constant offsets and internally created offset rasters
-=======
         # Set options
         void threshold(double)
         void numiter(int);
         void orbitMethod(orbitInterpMethod)
 
-        # Run geo2rdr - main entrypoint
->>>>>>> 27efa919
+        # Run geo2rdr with offsets and internally created offset rasters
         void geo2rdr(Raster &, const string &, double, double)
 
         # Run geo2rdr with offsets and externally created offset rasters
